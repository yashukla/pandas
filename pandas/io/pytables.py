from datetime import datetime
import numpy as np

<<<<<<< HEAD
from pandas import (Series, TimeSeries, DataFrame, DataMatrix, WidePanel,
                    LongPanel)
=======
from pandas import Series, TimeSeries, DataFrame, WidePanel, LongPanel
>>>>>>> 2d5e3d08
from pandas.core.pytools import adjoin
import pandas.lib.tseries as tseries

try:
    import tables
except ImportError:
    pass

class HDFStore(object):
    """
    dict-like IO interface for storing pandas objects in PyTables
    format

    Parameters
    ----------
    path : string
        File path to HDF5 file

    Examples
    --------
    >>> store = HDFStore('test.h5')
    >>> store['foo'] = bar   # write to HDF5
    >>> bar = store['foo']   # retrieve
    >>> store.close()
    """
    def __init__(self, path):
        self.handle = tables.openFile(path, 'a')

    def close(self):
        self.handle.close()

    def flush(self):
        self.handle.flush()

    def __repr__(self):
        output = str(self.__class__) + '\n'

        keys = []
        values = []
        for k, v in sorted(self.handle.root._v_children.iteritems()):
            kind = v._v_attrs.pandas_type

            keys.append(str(k))
            values.append(kind)

        output += adjoin(5, keys, values)
        return output

    def get(self, key):
        """
        Retrieve pandas object stored in file

        Parameters
        ----------
        key : object
        """

        return self[key]

    def put(self, key, value):
        """
        Store object in file

        Parameters
        ----------
        key : object
        value : {Series, DataFrame, WidePanel, LongPanel}
            pandas data structure
        """
        self[key] = value

    def __getitem__(self, key):
        group = getattr(self.handle.root, key)
        return _read_group(group)

    def __setitem__(self, key, value):
        self._write_group(key, value)

    def _write_group(self, key, value):
        root = self.handle.root

        if key not in root._v_children:
            group = self.handle.createGroup(root, key)
        else:
            group = getattr(root, key)

        kind = type(value)
        handler = self._get_write_handler(kind)

        try:
            handler(group, value)
        except Exception:
            raise

        group._v_attrs.pandas_type = kind.__name__
        return True

    def _write_series(self, group, series):
        self._write_index(group, 'index', series.index)
        self._write_array(group, 'values', np.asarray(series))

    def _write_frame(self, group, df):
        self._write_index(group, 'index', df.index)
        self._write_index(group, 'columns', df.columns)
        self._write_array(group, 'values', df.asMatrix(df.columns))

    def _write_matrix(self, group, dm):
        self._write_index(group, 'index', dm.index)
        self._write_index(group, 'columns', dm.columns)
        self._write_array(group, 'values', dm.values)

        if dm.objects is not None:
            self._write_index(group, 'obj_columns', dm.objects.columns)
            self._write_array(group, 'obj_values', dm.objects.values)

    def _write_wide(self, group, value):
        pass

    def _write_long(self, group, value):
        pass

    def _write_index(self, group, key, value):
        converted, kind = _convert_index(value)
        self._write_array(group, key, converted)
        node = getattr(group, key)

        node._v_attrs.kind = kind

    def _write_array(self, group, key, value):
        if key in group:
            self.handle.removeNode(group, key)

        self.handle.createArray(group, key, value)

    def _get_write_handler(self, kind):
        handlers = {
            Series : self._write_series,
            TimeSeries : self._write_series,
            DataFrame : self._write_frame,
            DataMatrix : self._write_matrix,
            WidePanel : self._write_wide,
            LongPanel : self._write_long
        }
        return handlers[kind]

def _read_group(group):
    kind = group._v_attrs.pandas_type

    if kind in ('Series', 'TimeSeries'):
        return _read_series(group)
    elif kind == 'DataFrame':
        return _read_frame(group)
    elif kind == 'DataMatrix':
        return _read_matrix(group)
    elif kind == 'WidePanel':
        return _read_wide(group)
    elif kind == 'LongPanel':
        return _read_long(group)


def _read_series(group):
    index = _read_index(group, 'index')
    values = group.values[:]

    return Series(values, index=index)

def _read_frame(group):
    index = _read_index(group, 'index')
    columns = _read_index(group, 'columns')
    values = group.values[:]

    return DataFrame(values, index=index, columns=columns)

def _read_matrix(group):
    index = _read_index(group, 'index')
    columns = _read_index(group, 'columns')
    values = group.values[:]
    objects = None

    if hasattr(group, 'obj_columns'):
        obj_columns = _read_index(group, 'columns')
        obj_values = group.obj_values[:]
        objects = DataMatrix(obj_values, index=index, columns=obj_columns)

    return DataMatrix(values, index=index, columns=columns,
                      objects=objects)

def _read_wide(group):
    index = _read_index(group, 'index')
    values = group.values[:]

    return Series(values, index=index)

def _read_long(group):
    index = _read_index(group, 'index')
    values = group.values[:]

    return Series(values, index=index)

def _read_index(group, key):
    node = getattr(group, key)
    data = node[:]
    kind = node._v_attrs.kind

    return _unconvert_index(data, kind)

def _convert_index(index):
    # Let's assume the index is homogeneous
    values = np.asarray(index)

    if isinstance(values[0], datetime):
        converted = tseries.array_to_timestamp(values)
        return converted, 'datetime'
    elif isinstance(values[0], basestring):
        converted = np.array(list(values), dtype=np.str_)
        return converted, 'string'
    else:
        return np.array(list(values)), 'other'

def _unconvert_index(data, kind):
    if kind == 'datetime':
        index = tseries.array_to_datetime(data)
    elif kind == 'string':
        index = np.array(data, dtype=object)
    else:
        index = data

    return index<|MERGE_RESOLUTION|>--- conflicted
+++ resolved
@@ -1,12 +1,7 @@
 from datetime import datetime
 import numpy as np
 
-<<<<<<< HEAD
-from pandas import (Series, TimeSeries, DataFrame, DataMatrix, WidePanel,
-                    LongPanel)
-=======
 from pandas import Series, TimeSeries, DataFrame, WidePanel, LongPanel
->>>>>>> 2d5e3d08
 from pandas.core.pytools import adjoin
 import pandas.lib.tseries as tseries
 

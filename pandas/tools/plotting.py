# being a bit too dynamic
# pylint: disable=E1101
from itertools import izip

import numpy as np

from pandas.util.decorators import cache_readonly
import pandas.core.common as com

def scatter_matrix(frame, alpha=0.5, figsize=None, ax=None, grid=False,
                   **kwds):
    """
    Draw a matrix of scatter plots.

    Parameters
    ----------
    kwds : other plotting keyword arguments
        To be passed to scatter function

    Examples
    --------
    >>> df = DataFrame(np.random.randn(1000, 4), columns=['A','B','C','D'])
    >>> scatter_matrix(df, alpha=0.2)
    """
    df = frame._get_numeric_data()
    n = df.columns.size
    fig, axes = _subplots(nrows=n, ncols=n, figsize=figsize, ax=ax,
                          squeeze=False)

    # no gaps between subplots
    fig.subplots_adjust(wspace=0, hspace=0)

    for i, a in zip(range(n), df.columns):
        for j, b in zip(range(n), df.columns):
            axes[i, j].scatter(df[b], df[a], alpha=alpha, **kwds)
            axes[i, j].set_xlabel('')
            axes[i, j].set_ylabel('')
            axes[i, j].set_xticklabels([])
            axes[i, j].set_yticklabels([])
            ticks = df.index

            is_datetype = ticks.inferred_type in ('datetime', 'date',
                                                  'datetime64')

            if ticks.is_numeric() or is_datetype:
                """
                Matplotlib supports numeric values or datetime objects as
                xaxis values. Taking LBYL approach here, by the time
                matplotlib raises exception when using non numeric/datetime
                values for xaxis, several actions are already taken by plt.
                """
                ticks = ticks._mpl_repr()

            # setup labels
            if i == 0 and j % 2 == 1:
                axes[i, j].set_xlabel(b, visible=True)
                #axes[i, j].xaxis.set_visible(True)
                axes[i, j].set_xlabel(b)
                axes[i, j].set_xticklabels(ticks)
                axes[i, j].xaxis.set_ticks_position('top')
                axes[i, j].xaxis.set_label_position('top')
            if i == n - 1 and j % 2 == 0:
                axes[i, j].set_xlabel(b, visible=True)
                #axes[i, j].xaxis.set_visible(True)
                axes[i, j].set_xlabel(b)
                axes[i, j].set_xticklabels(ticks)
                axes[i, j].xaxis.set_ticks_position('bottom')
                axes[i, j].xaxis.set_label_position('bottom')
            if j == 0 and i % 2 == 0:
                axes[i, j].set_ylabel(a, visible=True)
                #axes[i, j].yaxis.set_visible(True)
                axes[i, j].set_ylabel(a)
                axes[i, j].set_yticklabels(ticks)
                axes[i, j].yaxis.set_ticks_position('left')
                axes[i, j].yaxis.set_label_position('left')
            if j == n - 1 and i % 2 == 1:
                axes[i, j].set_ylabel(a, visible=True)
                #axes[i, j].yaxis.set_visible(True)
                axes[i, j].set_ylabel(a)
                axes[i, j].set_yticklabels(ticks)
                axes[i, j].yaxis.set_ticks_position('right')
                axes[i, j].yaxis.set_label_position('right')

            axes[i, j].grid(b=grid)

    # ensure {x,y}lim off diagonal are the same as diagonal
    for i in range(n):
        for j in range(n):
            if i != j:
                axes[i, j].set_xlim(axes[j, j].get_xlim())
                axes[i, j].set_ylim(axes[i, i].get_ylim())

    return axes

def _gca():
    import matplotlib.pyplot as plt
    return plt.gca()

def _gcf():
    import matplotlib.pyplot as plt
    return plt.gcf()

def hist(data, column, by=None, ax=None, fontsize=None):
    keys, values = zip(*data.groupby(by)[column])
    if ax is None:
        ax = _gca()
    ax.boxplot(values)
    ax.set_xticklabels(keys, rotation=0, fontsize=fontsize)
    return ax

def grouped_hist(data, column=None, by=None, ax=None, bins=50, log=False,
                 figsize=None, layout=None, sharex=False, sharey=False,
                 rot=90):
    """

    Returns
    -------
    fig : matplotlib.Figure
    """
    # if isinstance(data, DataFrame):
    #     data = data[column]

    def plot_group(group, ax):
        ax.hist(group.dropna(), bins=bins)

    fig, axes = _grouped_plot(plot_group, data, column=column,
                              by=by, sharex=sharex, sharey=sharey,
                              figsize=figsize, layout=layout, rot=rot)
    fig.subplots_adjust(bottom=0.15, top=0.9, left=0.1, right=0.9,
                        hspace=0.3, wspace=0.2)
    return fig

class MPLPlot(object):
    """
    Base class for assembling a pandas plot using matplotlib

    Parameters
    ----------
    data :

    """
    _default_rot = 0

    _pop_attributes = ['label', 'style', 'logy', 'logx', 'loglog']
    _attr_defaults = {'logy': False, 'logx': False, 'loglog': False}

    def __init__(self, data, kind=None, by=None, subplots=False, sharex=True,
                 sharey=False, use_index=True,
                 figsize=None, grid=True, legend=True, rot=None,
                 ax=None, fig=None, title=None, xlim=None, ylim=None,
                 xticks=None, yticks=None,
                 sort_columns=True, fontsize=None, **kwds):

        self.data = data
        self.by = by

        self.kind = kind

        self.sort_columns = sort_columns

        self.subplots = subplots
        self.sharex = sharex
        self.sharey = sharey
        self.figsize = figsize

        self.xticks = xticks
        self.yticks = yticks
        self.xlim = xlim
        self.ylim = ylim
        self.title = title
        self.use_index = use_index

        self.fontsize = fontsize
        self.rot = rot

        self.grid = grid
        self.legend = legend

        for attr in self._pop_attributes:
            value = kwds.pop(attr, self._attr_defaults.get(attr, None))
            setattr(self, attr, value)

        self.ax = ax
        self.fig = fig
        self.axes = None

        self.kwds = kwds

    def _iter_data(self):
        from pandas.core.frame import DataFrame
        from pandas.core.series import Series

        if isinstance(self.data, (Series, np.ndarray)):
            yield com._stringify(self.label), np.asarray(self.data)
        elif isinstance(self.data, DataFrame):
            df = self.data

            if self.sort_columns:
                columns = com._try_sort(df.columns)
            else:
                columns = df.columns

            for col in columns:
                empty = df[col].count() == 0
                # is this right?
                values = df[col].values if not empty else np.zeros(len(df))

                col = com._stringify(col)
                yield col, values

    @property
    def nseries(self):
        if self.data.ndim == 1:
            return 1
        else:
            return self.data.shape[1]

    def draw(self):
        self.plt.draw_if_interactive()

    def generate(self):
        self._args_adjust()
        self._compute_plot_data()
        self._setup_subplots()
        self._make_plot()
        self._post_plot_logic()
        self._adorn_subplots()

    def _args_adjust(self):
        pass

    def _setup_subplots(self):
        if self.subplots:
            nrows, ncols = self._get_layout()
            if self.ax is None:
                fig, axes = _subplots(nrows=nrows, ncols=ncols,
                                      sharex=self.sharex, sharey=self.sharey,
                                      figsize=self.figsize)
            else:
                fig, axes = _subplots(nrows=nrows, ncols=ncols,
                                      sharex=self.sharex, sharey=self.sharey,
                                      figsize=self.figsize, ax=self.ax)

        else:
            if self.ax is None:
                fig = self.plt.figure(figsize=self.figsize)
                self.ax = fig.add_subplot(111)
            else:
                fig = self.ax.get_figure()

            axes = [self.ax]

        self.fig = fig
        self.axes = axes

    def _get_layout(self):
        return (len(self.data.columns), 1)

    def _compute_plot_data(self):
        pass

    def _make_plot(self):
        raise NotImplementedError

    def _post_plot_logic(self):
        pass

    def _adorn_subplots(self):
        if self.subplots:
            to_adorn = self.axes
        else:
            to_adorn = [self.ax]

        # todo: sharex, sharey handling?

        for ax in to_adorn:
            if self.yticks is not None:
                ax.set_yticks(self.yticks)

            if self.xticks is not None:
                ax.set_xticks(self.xticks)

            if self.ylim is not None:
                ax.set_ylim(self.ylim)

            if self.xlim is not None:
                ax.set_xlim(self.xlim)

            ax.grid(self.grid)

        if self.legend and not self.subplots:
            self.ax.legend(loc='best')

        if self.title:
            if self.subplots:
                self.fig.suptitle(self.title)
            else:
                self.ax.set_title(self.title)

        if self._need_to_set_index:
            xticklabels = [_stringify(key) for key in self.data.index]
            for ax_ in self.axes:
                # ax_.set_xticks(self.xticks)
                ax_.set_xticklabels(xticklabels, rotation=self.rot)

    @cache_readonly
    def plt(self):
        import matplotlib.pyplot as plt
        return plt

    _need_to_set_index = False

    def _get_xticks(self):
        index = self.data.index
        is_datetype = index.inferred_type in ('datetime', 'date',
                                              'datetime64')

        if self.use_index:
            if index.is_numeric() or is_datetype:
                """
                Matplotlib supports numeric values or datetime objects as
                xaxis values. Taking LBYL approach here, by the time
                matplotlib raises exception when using non numeric/datetime
                values for xaxis, several actions are already taken by plt.
                """
                x = index._mpl_repr()
            else:
                self._need_to_set_index = True
                x = range(len(index))
        else:
            x = range(len(index))

        return x

class LinePlot(MPLPlot):

    def __init__(self, data, **kwargs):
        MPLPlot.__init__(self, data, **kwargs)
        self.has_ts_index = False
        from pandas.tseries.index import DatetimeIndex
        from pandas.tseries.period import PeriodIndex
        if isinstance(data.index, (DatetimeIndex, PeriodIndex)):
            self.has_ts_index = True

    def _get_plot_function(self):
        if self.logy:
            plotf = self.plt.Axes.semilogy
        elif self.logx:
            plotf = self.plt.Axes.semilogx
        elif self.loglog:
            plotf = self.plt.Axes.loglog
        else:
            plotf = self.plt.Axes.plot

        return plotf

    def _make_plot(self):
        # this is slightly deceptive
        if self.use_index and self.has_ts_index:
            data = self._maybe_convert_index(self.data)
            self._make_ts_plot(data)
        else:
            x = self._get_xticks()

            plotf = self._get_plot_function()

            for i, (label, y) in enumerate(self._iter_data()):
                if self.subplots:
                    ax = self.axes[i]
                    style = 'k'
                else:
                    style = ''  # empty string ignored
                    ax = self.ax
                if self.style:
                    style = self.style

                plotf(ax, x, y, style, label=label, **self.kwds)
                ax.grid(self.grid)

    def _maybe_convert_index(self, data):
        # tsplot converts automatically, but don't want to convert index
        # over and over for DataFrames
        from pandas.tseries.offsets import DateOffset
        from pandas.tseries.index import DatetimeIndex
        from pandas.core.frame import DataFrame

        if (isinstance(data.index, DatetimeIndex) and
            isinstance(data, DataFrame)):
            freq = getattr(data.index, 'freq', None)
            if freq is None and hasattr(data.index, 'inferred_freq'):
                freq = data.index.inferred_freq

            if isinstance(freq, DateOffset):
                freq = freq.rule_code

            data = DataFrame(data.values,
                             index=data.index.to_period(freq=freq),
                             columns=data.columns)
        return data

    def _make_ts_plot(self, data, **kwargs):
        from pandas.core.series import Series
        from pandas.core.frame import DataFrame
        import pandas.tseries.plotting as plot

        if isinstance(data, Series):
            if self.subplots: # shouldn't even allow users to specify
                ax = self.axes[0]
            else:
                ax = self.ax

            label = com._stringify(self.label)
            plot.tsplot(ax, data, label=label, **kwargs)
            ax.grid(self.grid)
        else:
            for i, col in enumerate(data.columns):
                if self.subplots:
                    ax = self.axes[i]
                else:
                    ax = self.ax
                label = com._stringify(col)
                plot.tsplot(ax, data[col], label=label, **kwargs)
                ax.grid(self.grid)

        self.fig.subplots_adjust(wspace=0, hspace=0)


    def _post_plot_logic(self):
        df = self.data

<<<<<<< HEAD
        if self.subplots and self.legend:
            for ax in self.axes:
                ax.legend(loc='best')
=======
        if self.legend:
            if self.subplots:
                for ax in self.axes:
                    ax.legend(loc='best')
            else:
                self.axes[0].legend(loc='best')

>>>>>>> e481332b

        condition = (df.index.is_all_dates
                     and not self.subplots
                     or (self.subplots and self.sharex))

        for ax in self.axes:
            if condition:
                format_date_labels(ax)


class BarPlot(MPLPlot):
    _default_rot = {'bar' : 90, 'barh' : 0}

    def __init__(self, data, **kwargs):
        self.stacked = kwargs.pop('stacked', False)
        self.ax_pos = np.arange(len(data)) + 0.25
        MPLPlot.__init__(self, data, **kwargs)

    def _args_adjust(self):
        if self.rot is None:
            self.rot = self._default_rot[self.kind]

        if self.fontsize is None:
            if len(self.data) < 10:
                self.fontsize = 12
            else:
                self.fontsize = 10

    @property
    def bar_f(self):
        if self.kind == 'bar':
            def f(ax, x, y, w, start=None, **kwds):
                return ax.bar(x, y, w, bottom=start, **kwds)
        elif self.kind == 'barh':
            def f(ax, x, y, w, start=None, **kwds):
                return ax.barh(x, y, w, left=start, **kwds)
        else:
            raise NotImplementedError

        return f

    def _make_plot(self):
        colors = 'brgyk'
        rects = []
        labels = []

        ax = self.axes[0]

        bar_f = self.bar_f

        pos_prior = neg_prior = np.zeros(len(self.data))

        K = self.nseries

        for i, (label, y) in enumerate(self._iter_data()):

            kwds = self.kwds.copy()
            if 'color' not in kwds:
                kwds['color'] = colors[i % len(colors)]

            if self.subplots:
                ax = self.axes[i]
                rect = bar_f(ax, self.ax_pos, y, 0.5, start=pos_prior,
                             linewidth=1, **kwds)
                ax.set_title(label)
            elif self.stacked:
                mask = y > 0
                start = np.where(mask, pos_prior, neg_prior)

                rect = bar_f(ax, self.ax_pos, y, 0.5, start=start,
                             label=label, linewidth=1, **kwds)
                pos_prior = pos_prior + np.where(mask, y, 0)
                neg_prior = neg_prior + np.where(mask, 0, y)
            else:
                rect = bar_f(ax, self.ax_pos + i * 0.75 / K, y, 0.75 / K,
                             start=pos_prior, label=label, **kwds)
            rects.append(rect)
            labels.append(label)

        if self.legend and not self.subplots:
            patches =[r[0] for r in rects]

            # Legend to the right of the plot
            # ax.legend(patches, labels, bbox_to_anchor=(1.05, 1),
            #           loc=2, borderaxespad=0.)
            # self.fig.subplots_adjust(right=0.80)

            ax.legend(patches, labels, loc='best')

        self.fig.subplots_adjust(top=0.8, wspace=0, hspace=0)

    def _post_plot_logic(self):
        for ax in self.axes:
            str_index = [_stringify(key) for key in self.data.index]
            if self.kind == 'bar':
                ax.set_xlim([self.ax_pos[0] - 0.25, self.ax_pos[-1] + 1])
                ax.set_xticks(self.ax_pos + 0.375)
                ax.set_xticklabels(str_index, rotation=self.rot,
                                   fontsize=self.fontsize)
                ax.axhline(0, color='k', linestyle='--')
            else:
                # horizontal bars
                ax.set_ylim([self.ax_pos[0] - 0.25, self.ax_pos[-1] + 1])
                ax.set_yticks(self.ax_pos + 0.375)
                ax.set_yticklabels(str_index, rotation=self.rot,
                                   fontsize=self.fontsize)
                ax.axvline(0, color='k', linestyle='--')

class BoxPlot(MPLPlot):
    pass


class HistPlot(MPLPlot):
    pass


def plot_frame(frame=None, subplots=False, sharex=True, sharey=False,
               use_index=True,
               figsize=None, grid=True, legend=True, rot=None,
               ax=None, title=None,
               xlim=None, ylim=None, logy=False,
               xticks=None, yticks=None,
               kind='line',
               sort_columns=True, fontsize=None, **kwds):
    """
    Make line or bar plot of DataFrame's series with the index on the x-axis
    using matplotlib / pylab.

    Parameters
    ----------
    subplots : boolean, default False
        Make separate subplots for each time series
    sharex : boolean, default True
        In case subplots=True, share x axis
    sharey : boolean, default False
        In case subplots=True, share y axis
    use_index : boolean, default True
        Use index as ticks for x axis
    stacked : boolean, default False
        If True, create stacked bar plot. Only valid for DataFrame input
    sort_columns: boolean, default True
        Sort column names to determine plot ordering
    title : string
        Title to use for the plot
    grid : boolean, default True
        Axis grid lines
    legend : boolean, default True
        Place legend on axis subplots

    ax : matplotlib axis object, default None
    kind : {'line', 'bar', 'barh'}
        bar : vertical bar plot
        barh : horizontal bar plot
    logy : boolean, default False
        For line plots, use log scaling on y axis
    xticks : sequence
        Values to use for the xticks
    yticks : sequence
        Values to use for the yticks
    xlim : 2-tuple/list
    ylim : 2-tuple/list
    rot : int, default None
        Rotation for ticks
    kwds : keywords
        Options to pass to matplotlib plotting method

    Returns
    -------
    ax_or_axes : matplotlib.AxesSubplot or list of them
    """
    kind = kind.lower().strip()
    if kind == 'line':
        klass = LinePlot
    elif kind in ('bar', 'barh'):
        klass = BarPlot
    else:
        raise ValueError('Invalid chart type given %s' % kind)

    plot_obj = klass(frame, kind=kind, subplots=subplots, rot=rot,
                     legend=legend, ax=ax, fontsize=fontsize,
                     use_index=use_index, sharex=sharex, sharey=sharey,
                     xticks=xticks, yticks=yticks, xlim=xlim, ylim=ylim,
                     title=title, grid=grid, figsize=figsize, logy=logy,
                     sort_columns=sort_columns, **kwds)
    plot_obj.generate()
    plot_obj.draw()
    if subplots:
        return plot_obj.axes
    else:
        return plot_obj.axes[0]


def plot_series(series, label=None, kind='line', use_index=True, rot=None,
                xticks=None, yticks=None, xlim=None, ylim=None,
                ax=None, style=None, grid=True, logy=False, **kwds):
    """
    Plot the input series with the index on the x-axis using matplotlib

    Parameters
    ----------
    label : label argument to provide to plot
    kind : {'line', 'bar'}
    rot : int, default 30
        Rotation for tick labels
    use_index : boolean, default True
        Plot index as axis tick labels
    ax : matplotlib axis object
        If not passed, uses gca()
    style : string, default matplotlib default
        matplotlib line style to use

    ax : matplotlib axis object
        If not passed, uses gca()
    kind : {'line', 'bar', 'barh'}
        bar : vertical bar plot
        barh : horizontal bar plot
    logy : boolean, default False
        For line plots, use log scaling on y axis
    xticks : sequence
        Values to use for the xticks
    yticks : sequence
        Values to use for the yticks
    xlim : 2-tuple/list
    ylim : 2-tuple/list
    rot : int, default None
        Rotation for ticks
    kwds : keywords
        Options to pass to matplotlib plotting method

    Notes
    -----
    See matplotlib documentation online for more on this subject
    """
    if kind == 'line':
        klass = LinePlot
    elif kind in ('bar', 'barh'):
        klass = BarPlot

    if ax is None:
        ax = _gca()

    # is there harm in this?
    if label is None:
        label = series.name

    plot_obj = klass(series, kind=kind, rot=rot, logy=logy,
                     ax=ax, use_index=use_index, style=style,
                     xticks=xticks, yticks=yticks, xlim=xlim, ylim=ylim,
                     legend=False, grid=grid, label=label, **kwds)

    plot_obj.generate()
    plot_obj.draw()

    return plot_obj.ax

def boxplot(data, column=None, by=None, ax=None, fontsize=None,
            rot=0, grid=True, figsize=None):
    """
    Make a box plot from DataFrame column optionally grouped b ysome columns or
    other inputs

    Parameters
    ----------
    data : DataFrame or Series
    column : column name or list of names, or vector
        Can be any valid input to groupby
    by : string or sequence
        Column in the DataFrame to group by
    fontsize : int or string

    Returns
    -------
    ax : matplotlib.axes.AxesSubplot
    """
    from pandas import Series, DataFrame
    if isinstance(data, Series):
        data = DataFrame({'x' : data})
        column = 'x'

    def plot_group(grouped, ax):
        keys, values = zip(*grouped)
        keys = [_stringify(x) for x in keys]
        ax.boxplot(values)
        ax.set_xticklabels(keys, rotation=rot, fontsize=fontsize)

    if column == None:
        columns = None
    else:
        if isinstance(column, (list, tuple)):
            columns = column
        else:
            columns = [column]

    if by is not None:
        if not isinstance(by, (list, tuple)):
            by = [by]

        fig, axes = _grouped_plot_by_column(plot_group, data, columns=columns,
                                            by=by, grid=grid, figsize=figsize)

        # Return axes in multiplot case, maybe revisit later # 985
        ret = axes
    else:
        if ax is None:
            ax = _gca()
        fig = ax.get_figure()
        data = data._get_numeric_data()
        if columns:
            cols = columns
        else:
            cols = data.columns
        keys = [_stringify(x) for x in cols]

        # Return boxplot dict in single plot case

        bp = ax.boxplot(list(data[cols].values.T))
        ax.set_xticklabels(keys, rotation=rot, fontsize=fontsize)
        ax.grid(grid)

        ret = bp

    fig.subplots_adjust(bottom=0.15, top=0.9, left=0.1, right=0.9, wspace=0.2)
    return ret


def _stringify(x):
    if isinstance(x, tuple):
        return '|'.join(str(y) for y in x)
    else:
        return str(x)


def format_date_labels(ax):
    # mini version of autofmt_xdate
    try:
        for label in ax.get_xticklabels():
            label.set_ha('right')
            label.set_rotation(30)
        fig = ax.get_figure()
        fig.subplots_adjust(bottom=0.2)
    except Exception: # pragma: no cover
        pass


def scatter_plot(data, x, y, by=None, ax=None, figsize=None, grid=False):
    """

    Returns
    -------
    fig : matplotlib.Figure
    """
    import matplotlib.pyplot as plt

    def plot_group(group, ax):
        xvals = group[x].values
        yvals = group[y].values
        ax.scatter(xvals, yvals)
        ax.grid(grid)

    if by is not None:
        fig = _grouped_plot(plot_group, data, by=by, figsize=figsize, ax=ax)
    else:
        if ax is None:
            fig = plt.figure()
            ax = fig.add_subplot(111)
        else:
            fig = ax.get_figure()
        plot_group(data, ax)
        ax.set_ylabel(str(y))
        ax.set_xlabel(str(x))

        ax.grid(grid)

    return fig


def hist_frame(data, grid=True, xlabelsize=None, xrot=None,
               ylabelsize=None, yrot=None, ax=None, **kwds):
    """
    Draw Histogram the DataFrame's series using matplotlib / pylab.

    Parameters
    ----------
    grid : boolean, default True
        Whether to show axis grid lines
    xlabelsize : int, default None
        If specified changes the x-axis label size
    xrot : float, default None
        rotation of x axis labels
    ylabelsize : int, default None
        If specified changes the y-axis label size
    yrot : float, default None
        rotation of y axis labels
    ax : matplotlib axes object, default None
    kwds : other plotting keyword arguments
        To be passed to hist function
    """
    import matplotlib.pyplot as plt
    n = len(data.columns)
    k = 1
    while k ** 2 < n:
        k += 1
    _, axes = _subplots(nrows=k, ncols=k, ax=ax, squeeze=False)

    for i, col in enumerate(com._try_sort(data.columns)):
        ax = axes[i / k][i % k]
        ax.xaxis.set_visible(True)
        ax.yaxis.set_visible(True)
        ax.hist(data[col].dropna().values, **kwds)
        ax.set_title(col)
        ax.grid(grid)

        if xlabelsize is not None:
            plt.setp(ax.get_xticklabels(), fontsize=xlabelsize)
        if xrot is not None:
            plt.setp(ax.get_xticklabels(), rotation=xrot)
        if ylabelsize is not None:
            plt.setp(ax.get_yticklabels(), fontsize=ylabelsize)
        if yrot is not None:
            plt.setp(ax.get_yticklabels(), rotation=yrot)

    for j in range(i + 1, k**2):
        ax = axes[j / k, j % k]
        ax.set_visible(False)

    ax.get_figure().subplots_adjust(wspace=0.3, hspace=0.3)

    return axes

def hist_series(self, ax=None, grid=True, xlabelsize=None, xrot=None,
                ylabelsize=None, yrot=None, **kwds):
    """
    Draw histogram of the input series using matplotlib

    Parameters
    ----------
    ax : matplotlib axis object
        If not passed, uses gca()
    grid : boolean, default True
        Whether to show axis grid lines
    xlabelsize : int, default None
        If specified changes the x-axis label size
    xrot : float, default None
        rotation of x axis labels
    ylabelsize : int, default None
        If specified changes the y-axis label size
    yrot : float, default None
        rotation of y axis labels
    kwds : keywords
        To be passed to the actual plotting function

    Notes
    -----
    See matplotlib documentation online for more on this

    """
    import matplotlib.pyplot as plt

    if ax is None:
        ax = plt.gca()

    values = self.dropna().values

    ax.hist(values, **kwds)
    ax.grid(grid)

    if xlabelsize is not None:
        plt.setp(ax.get_xticklabels(), fontsize=xlabelsize)
    if xrot is not None:
        plt.setp(ax.get_xticklabels(), rotation=xrot)
    if ylabelsize is not None:
        plt.setp(ax.get_yticklabels(), fontsize=ylabelsize)
    if yrot is not None:
        plt.setp(ax.get_yticklabels(), rotation=yrot)

    return ax


def _grouped_plot(plotf, data, column=None, by=None, numeric_only=True,
                  figsize=None, sharex=True, sharey=True, layout=None,
                  rot=0, ax=None):
    from pandas.core.frame import DataFrame

    # allow to specify mpl default with 'default'
    if figsize is None or figsize == 'default':
        figsize = (10, 5)               # our default

    grouped = data.groupby(by)
    if column is not None:
        grouped = grouped[column]

    ngroups = len(grouped)

    nrows, ncols = layout or _get_layout(ngroups)

    if figsize is None:
        # our favorite default beating matplotlib's idea of the
        # default size
        figsize = (10, 5)
    fig, axes = _subplots(nrows=nrows, ncols=ncols, figsize=figsize,
                          sharex=sharex, sharey=sharey, ax=ax)

    ravel_axes = []
    for row in axes:
        ravel_axes.extend(row)

    for i, (key, group) in enumerate(grouped):
        ax = ravel_axes[i]
        if numeric_only and isinstance(group, DataFrame):
            group = group._get_numeric_data()
        plotf(group, ax)
        ax.set_title(str(key))

    return fig, axes

def _grouped_plot_by_column(plotf, data, columns=None, by=None,
                            numeric_only=True, grid=False,
                            figsize=None, ax=None):
    import matplotlib.pyplot as plt

    grouped = data.groupby(by)
    if columns is None:
        columns = data._get_numeric_data().columns - by
    ngroups = len(columns)

    nrows, ncols = _get_layout(ngroups)
    fig, axes = _subplots(nrows=nrows, ncols=ncols,
                          sharex=True, sharey=True,
                          figsize=figsize, ax=ax)

    if isinstance(axes, plt.Axes):
        ravel_axes = [axes]
    else:
        ravel_axes = []
        for row in axes:
            if isinstance(row, plt.Axes):
                ravel_axes.append(row)
            else:
                ravel_axes.extend(row)

    for i, col in enumerate(columns):
        ax = ravel_axes[i]
        gp_col = grouped[col]
        plotf(gp_col, ax)
        ax.set_title(col)
        ax.set_xlabel(str(by))
        ax.grid(grid)

    byline = by[0] if len(by) == 1 else by
    fig.suptitle('Boxplot grouped by %s' % byline)

    return fig, axes

def _get_layout(nplots):
    if nplots == 1:
        return (1, 1)
    elif nplots == 2:
        return (1, 2)
    elif nplots < 4:
        return (2, 2)

    k = 1
    while k ** 2 < nplots:
        k += 1

    if (k - 1) * k >= nplots:
        return k, (k - 1)
    else:
        return k, k

# copied from matplotlib/pyplot.py for compatibility with matplotlib < 1.0

def _subplots(nrows=1, ncols=1, sharex=False, sharey=False, squeeze=True,
              subplot_kw=None, ax=None, **fig_kw):
    """Create a figure with a set of subplots already made.

    This utility wrapper makes it convenient to create common layouts of
    subplots, including the enclosing figure object, in a single call.

    Keyword arguments:

    nrows : int
      Number of rows of the subplot grid.  Defaults to 1.

    ncols : int
      Number of columns of the subplot grid.  Defaults to 1.

    sharex : bool
      If True, the X axis will be shared amongst all subplots.

    sharex : bool
      If True, the Y axis will be shared amongst all subplots.

    squeeze : bool

      If True, extra dimensions are squeezed out from the returned axis object:
        - if only one subplot is constructed (nrows=ncols=1), the resulting
        single Axis object is returned as a scalar.
        - for Nx1 or 1xN subplots, the returned object is a 1-d numpy object
        array of Axis objects are returned as numpy 1-d arrays.
        - for NxM subplots with N>1 and M>1 are returned as a 2d array.

      If False, no squeezing at all is done: the returned axis object is always
      a 2-d array contaning Axis instances, even if it ends up being 1x1.

    subplot_kw : dict
      Dict with keywords passed to the add_subplot() call used to create each
      subplots.

    fig_kw : dict
      Dict with keywords passed to the figure() call.  Note that all keywords
      not recognized above will be automatically included here.

    ax : Matplotlib axis object, default None

    Returns:

    fig, ax : tuple
      - fig is the Matplotlib Figure object
      - ax can be either a single axis object or an array of axis objects if
      more than one supblot was created.  The dimensions of the resulting array
      can be controlled with the squeeze keyword, see above.

    **Examples:**

    x = np.linspace(0, 2*np.pi, 400)
    y = np.sin(x**2)

    # Just a figure and one subplot
    f, ax = plt.subplots()
    ax.plot(x, y)
    ax.set_title('Simple plot')

    # Two subplots, unpack the output array immediately
    f, (ax1, ax2) = plt.subplots(1, 2, sharey=True)
    ax1.plot(x, y)
    ax1.set_title('Sharing Y axis')
    ax2.scatter(x, y)

    # Four polar axes
    plt.subplots(2, 2, subplot_kw=dict(polar=True))
    """
    import matplotlib.pyplot as plt

    if subplot_kw is None:
        subplot_kw = {}

    if ax is None:
        fig = plt.figure(**fig_kw)
    else:
        fig = ax.get_figure()
        fig.clear()

    # Create empty object array to hold all axes.  It's easiest to make it 1-d
    # so we can just append subplots upon creation, and then
    nplots = nrows*ncols
    axarr = np.empty(nplots, dtype=object)

    # Create first subplot separately, so we can share it if requested
    ax0 = fig.add_subplot(nrows, ncols, 1, **subplot_kw)
    if sharex:
        subplot_kw['sharex'] = ax0
    if sharey:
        subplot_kw['sharey'] = ax0
    axarr[0] = ax0

    # Note off-by-one counting because add_subplot uses the MATLAB 1-based
    # convention.
    for i in range(1, nplots):
        axarr[i] = fig.add_subplot(nrows, ncols, i+1, **subplot_kw)

    if nplots > 1:
        if sharex and nrows > 1:
            for i, ax in enumerate(axarr):
                if np.ceil(float(i + 1) / ncols) < nrows: # only last row
                    [label.set_visible(False) for label in ax.get_xticklabels()]
        if sharey and ncols > 1:
            for i, ax in enumerate(axarr):
                if (i % ncols) != 0: # only first column
                    [label.set_visible(False) for label in ax.get_yticklabels()]

    if squeeze:
        # Reshape the array to have the final desired dimension (nrow,ncol),
        # though discarding unneeded dimensions that equal 1.  If we only have
        # one subplot, just return it instead of a 1-element array.
        if nplots==1:
            axes = axarr[0]
        else:
            axes = axarr.reshape(nrows, ncols).squeeze()
    else:
        # returned axis array will be always 2-d, even if nrows=ncols=1
        axes = axarr.reshape(nrows, ncols)

    return fig, axes

if __name__ == '__main__':
    # import pandas.rpy.common as com
    # sales = com.load_data('sanfrancisco.home.sales', package='nutshell')
    # top10 = sales['zip'].value_counts()[:10].index
    # sales2 = sales[sales.zip.isin(top10)]
    # _ = scatter_plot(sales2, 'squarefeet', 'price', by='zip')

    # plt.show()

    import matplotlib.pyplot as plt

    import pandas.tools.plotting as plots
    import pandas.core.frame as fr
    reload(plots)
    reload(fr)
    from pandas.core.frame import DataFrame

    data = DataFrame([[3, 6, -5], [4, 8, 2], [4, 9, -6],
                      [4, 9, -3], [2, 5, -1]],
                     columns=['A', 'B', 'C'])
    data.plot(kind='barh', stacked=True)

    plt.show()<|MERGE_RESOLUTION|>--- conflicted
+++ resolved
@@ -100,14 +100,6 @@
     import matplotlib.pyplot as plt
     return plt.gcf()
 
-def hist(data, column, by=None, ax=None, fontsize=None):
-    keys, values = zip(*data.groupby(by)[column])
-    if ax is None:
-        ax = _gca()
-    ax.boxplot(values)
-    ax.set_xticklabels(keys, rotation=0, fontsize=fontsize)
-    return ax
-
 def grouped_hist(data, column=None, by=None, ax=None, bins=50, log=False,
                  figsize=None, layout=None, sharex=False, sharey=False,
                  rot=90):
@@ -428,19 +420,12 @@
     def _post_plot_logic(self):
         df = self.data
 
-<<<<<<< HEAD
-        if self.subplots and self.legend:
-            for ax in self.axes:
-                ax.legend(loc='best')
-=======
         if self.legend:
             if self.subplots:
                 for ax in self.axes:
                     ax.legend(loc='best')
             else:
                 self.axes[0].legend(loc='best')
-
->>>>>>> e481332b
 
         condition = (df.index.is_all_dates
                      and not self.subplots
